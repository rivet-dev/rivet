--- conflicted
+++ resolved
@@ -63,11 +63,8 @@
             game_modes: list<string>
             regions: optional<list<string>>
             prevent_auto_create_lobby: optional<boolean>
-<<<<<<< HEAD
+            tags: optional<map<string, string>>
             player_count: optional<integer>
-=======
-            tags: optional<map<string, string>>
->>>>>>> acfc43d8
             captcha: optional<captchaConfig.Config>
             verification_data: optional<unknown>
       response: FindLobbyResponse
@@ -100,11 +97,8 @@
             game_mode: string
             region: optional<string>
             publicity: optional<localCommons.CustomLobbyPublicity>
-<<<<<<< HEAD
+            tags: optional<map<string, string>>
             player_count: optional<integer>
-=======
-            tags: optional<map<string, string>>
->>>>>>> acfc43d8
             lobby_config: optional<unknown>
             captcha: optional<captchaConfig.Config>
             verification_data: optional<unknown>
