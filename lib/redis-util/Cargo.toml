--- conflicted
+++ resolved
@@ -7,10 +7,6 @@
 
 [dependencies]
 lazy_static = "1.4"
-<<<<<<< HEAD
-redis = "0.23"
-=======
->>>>>>> 96dc3cee
 regex = "1.5"
 
 [dependencies.redis]
