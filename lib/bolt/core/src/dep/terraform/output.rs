use serde::Deserialize;
use std::{collections::HashMap, ops::Deref};

use crate::{config, context::ProjectContext};

#[derive(Debug, Clone, Deserialize)]
pub struct TerraformOutputValue<T> {
	pub value: T,
}

impl<T> Deref for TerraformOutputValue<T> {
	type Target = T;

	fn deref(&self) -> &Self::Target {
		&self.value
	}
}

#[derive(Debug, Clone, Deserialize)]
pub struct Pools {
	pub servers: TerraformOutputValue<HashMap<String, PoolServer>>,
}

#[derive(Debug, Clone, Deserialize)]
pub struct PoolServer {
	// Server
	pub region_id: String,
	pub pool_id: String,
	pub version_id: String,
	pub index: usize,

	// New data
	pub public_ipv4: String,
}

#[derive(Debug, Clone, Deserialize)]
pub struct Cert {
	pub cert_pem: String,
	pub key_pem: String,
}

#[derive(Debug, Clone, Deserialize)]
pub struct Tls {
	pub tls_cert_cloudflare_rivet_gg: TerraformOutputValue<Cert>,
	pub tls_cert_letsencrypt_rivet_job: TerraformOutputValue<Cert>,
}

#[derive(Debug, Clone, Deserialize)]
<<<<<<< HEAD
pub struct Crdb {
	pub host: TerraformOutputValue<String>,
	pub port: TerraformOutputValue<u32>,
	pub cluster_identifier: TerraformOutputValue<String>,
}

#[derive(Debug, Clone, Deserialize)]
pub struct Clickhouse {
=======
pub struct Cockroach {
>>>>>>> 96dc3cee
	pub host: TerraformOutputValue<String>,
	pub port: TerraformOutputValue<u32>,
}

#[derive(Debug, Clone, Deserialize)]
pub struct Redis {
	pub host: TerraformOutputValue<HashMap<String, String>>,
	pub port: TerraformOutputValue<HashMap<String, u32>>,
}

pub async fn read_pools(ctx: &ProjectContext) -> Pools {
	read_plan::<Pools>(ctx, "pools").await
}

pub async fn read_tls(ctx: &ProjectContext) -> Tls {
	read_plan::<Tls>(ctx, "tls").await
}

<<<<<<< HEAD
pub async fn read_crdb(ctx: &ProjectContext) -> Crdb {
	match &ctx.ns().cluster.kind {
		config::ns::ClusterKind::SingleNode { .. } => {
			read_plan::<Crdb>(ctx, "cockroachdb_k8s").await
		}
		config::ns::ClusterKind::Distributed { .. } => {
			read_plan::<Crdb>(ctx, "cockroachdb_managed").await
		}
	}
}

pub async fn read_clickhouse(ctx: &ProjectContext) -> Clickhouse {
	match &ctx.ns().cluster.kind {
		config::ns::ClusterKind::SingleNode { .. } => {
			read_plan::<Clickhouse>(ctx, "clickhouse_k8s").await
		}
		config::ns::ClusterKind::Distributed { .. } => {
			read_plan::<Clickhouse>(ctx, "clickhouse_managed").await
=======
pub async fn read_crdb(ctx: &ProjectContext) -> Cockroach {
	match &ctx.ns().cluster.kind {
		config::ns::ClusterKind::SingleNode { .. } => {
			read_plan::<Cockroach>(ctx, "cockroachdb_k8s").await
		}
		config::ns::ClusterKind::Distributed { .. } => {
			read_plan::<Cockroach>(ctx, "cockroachdb_managed").await
>>>>>>> 96dc3cee
		}
	}
}

pub async fn read_redis(ctx: &ProjectContext) -> Redis {
	match &ctx.ns().cluster.kind {
		config::ns::ClusterKind::SingleNode { .. } => read_plan::<Redis>(ctx, "redis_k8s").await,
		config::ns::ClusterKind::Distributed { .. } => read_plan::<Redis>(ctx, "redis_aws").await,
	}
}

/// Reads a Terraform plan's output and decodes in to type.
pub async fn read_plan<T: serde::de::DeserializeOwned>(ctx: &ProjectContext, plan_id: &str) -> T {
	let terraform_plans = crate::tasks::infra::all_terraform_plans(ctx).unwrap();
	assert!(
		terraform_plans.iter().any(|x| x == plan_id),
		"reading terraform output not in plan: {}",
		plan_id
	);

	// Read the Terraform
	let output_raw = if let Some(x) = ctx
		.cache(|cache| {
			cache
				.terraform_output_cache
				.get(ctx.ns_id())
				.and_then(|x| x.get(plan_id))
				.cloned()
		})
		.await
	{
		// eprintln!("  * Reading Terraform output (cached)");
		x
	} else {
		// eprintln!("  * Reading Terraform output");
		let output_raw = super::cli::output(ctx, plan_id, true).await;
		ctx.cache_mut(|cache| {
			cache
				.terraform_output_cache
				.entry(ctx.ns_id().into())
				.or_default()
				.insert(plan_id.into(), output_raw.clone())
		})
		.await;
		output_raw
	};

	let output = serde_json::from_value::<T>(output_raw).expect("invalid terraform output");

	output
}

/// Clears the cached output for a Terraform plan. This should be called any time the output of the `terraform output` command will change.
pub async fn clear_cache(ctx: &ProjectContext, plan_id: &str) {
	ctx.cache_mut(|cache| {
		cache
			.terraform_output_cache
			.get_mut(ctx.ns_id())
			.map(|x| x.remove(plan_id))
	})
	.await;
}<|MERGE_RESOLUTION|>--- conflicted
+++ resolved
@@ -46,8 +46,7 @@
 }
 
 #[derive(Debug, Clone, Deserialize)]
-<<<<<<< HEAD
-pub struct Crdb {
+pub struct Cockroach {
 	pub host: TerraformOutputValue<String>,
 	pub port: TerraformOutputValue<u32>,
 	pub cluster_identifier: TerraformOutputValue<String>,
@@ -55,9 +54,6 @@
 
 #[derive(Debug, Clone, Deserialize)]
 pub struct Clickhouse {
-=======
-pub struct Cockroach {
->>>>>>> 96dc3cee
 	pub host: TerraformOutputValue<String>,
 	pub port: TerraformOutputValue<u32>,
 }
@@ -76,14 +72,13 @@
 	read_plan::<Tls>(ctx, "tls").await
 }
 
-<<<<<<< HEAD
-pub async fn read_crdb(ctx: &ProjectContext) -> Crdb {
+pub async fn read_crdb(ctx: &ProjectContext) -> Cockroach {
 	match &ctx.ns().cluster.kind {
 		config::ns::ClusterKind::SingleNode { .. } => {
-			read_plan::<Crdb>(ctx, "cockroachdb_k8s").await
+			read_plan::<Cockroach>(ctx, "cockroachdb_k8s").await
 		}
 		config::ns::ClusterKind::Distributed { .. } => {
-			read_plan::<Crdb>(ctx, "cockroachdb_managed").await
+			read_plan::<Cockroach>(ctx, "cockroachdb_managed").await
 		}
 	}
 }
@@ -95,15 +90,6 @@
 		}
 		config::ns::ClusterKind::Distributed { .. } => {
 			read_plan::<Clickhouse>(ctx, "clickhouse_managed").await
-=======
-pub async fn read_crdb(ctx: &ProjectContext) -> Cockroach {
-	match &ctx.ns().cluster.kind {
-		config::ns::ClusterKind::SingleNode { .. } => {
-			read_plan::<Cockroach>(ctx, "cockroachdb_k8s").await
-		}
-		config::ns::ClusterKind::Distributed { .. } => {
-			read_plan::<Cockroach>(ctx, "cockroachdb_managed").await
->>>>>>> 96dc3cee
 		}
 	}
 }
