--- conflicted
+++ resolved
@@ -15,17 +15,11 @@
 		S3Provider::Backblaze => "s3_backblaze",
 		S3Provider::Aws => "s3_aws",
 	};
-	let s3 = RemoteStateBuilder::default()
-		.plan_id(provider_plan_id)
-		.data_name("s3")
-		.build()
-		.unwrap();
 
 	hashmap! {
 		"dns" => vec![RemoteStateBuilder::default().plan_id("pools").build().unwrap()],
 		"master_local" => vec![RemoteStateBuilder::default().plan_id("nebula").build().unwrap()],
 		"master_cluster" => vec![RemoteStateBuilder::default().plan_id("nebula").build().unwrap()],
-<<<<<<< HEAD
 		"nomad" => {
 			let (default_s3_provider, _) = ctx.default_s3_provider().unwrap();
 			let provider_plan_id = match default_s3_provider {
@@ -40,9 +34,6 @@
 			.build()
 			.unwrap()]
 		},
-=======
-		"nomad" => vec![s3.clone()],
->>>>>>> f603f1d3
 		"pools" => vec![
 			RemoteStateBuilder::default().plan_id("nebula").build().unwrap(),
 			RemoteStateBuilder::default().plan_id("master_local").condition("var.deploy_method_local").build().unwrap(),
