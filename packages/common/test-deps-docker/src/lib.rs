--- conflicted
+++ resolved
@@ -109,8 +109,6 @@
 		Ok(())
 	}
 
-<<<<<<< HEAD
-=======
 	pub async fn stop_container(&self) -> Result<()> {
 		let container_id = self
 			.container_id
@@ -183,7 +181,6 @@
 		Ok(())
 	}
 
->>>>>>> 29165493
 	pub fn container_id(&self) -> Option<&str> {
 		self.container_id.as_deref()
 	}
