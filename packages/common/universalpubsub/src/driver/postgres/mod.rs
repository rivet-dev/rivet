use std::collections::HashMap;
use std::hash::{DefaultHasher, Hash, Hasher};
use std::sync::{Arc, Mutex};

use anyhow::*;
use async_trait::async_trait;
use base64::Engine;
use base64::engine::general_purpose::STANDARD_NO_PAD as BASE64;
use deadpool_postgres::{Config, ManagerConfig, Pool, PoolConfig, RecyclingMethod, Runtime};
use futures_util::future::poll_fn;
<<<<<<< HEAD
=======
use rivet_util::backoff::Backoff;
use tokio::sync::{Mutex, broadcast};
>>>>>>> b7b47280
use tokio_postgres::{AsyncMessage, NoTls};
use tracing::Instrument;

use crate::driver::{PubSubDriver, SubscriberDriver, SubscriberDriverHandle};
use crate::pubsub::DriverOutput;

#[derive(Clone)]
struct Subscription {
	// Channel to send messages to this subscription
<<<<<<< HEAD
	tx: tokio::sync::broadcast::Sender<Vec<u8>>,
=======
	tx: broadcast::Sender<Vec<u8>>,
>>>>>>> b7b47280
	// Cancellation token shared by all subscribers of this subject
	token: tokio_util::sync::CancellationToken,
}

impl Subscription {
<<<<<<< HEAD
	fn new(tx: tokio::sync::broadcast::Sender<Vec<u8>>) -> Self {
=======
	fn new(tx: broadcast::Sender<Vec<u8>>) -> Self {
>>>>>>> b7b47280
		let token = tokio_util::sync::CancellationToken::new();
		Self { tx, token }
	}
}

/// > In the default configuration it must be shorter than 8000 bytes
///
/// https://www.postgresql.org/docs/17/sql-notify.html
const MAX_NOTIFY_LENGTH: usize = 8000;

/// Base64 encoding ratio
const BYTES_PER_BLOCK: usize = 3;
const CHARS_PER_BLOCK: usize = 4;

/// Calculate max message size if encoded as base64
///
/// We need to remove BYTES_PER_BLOCK since there might be a tail on the base64-encoded data that
/// would bump it over the limit.
pub const POSTGRES_MAX_MESSAGE_SIZE: usize =
	(MAX_NOTIFY_LENGTH * BYTES_PER_BLOCK) / CHARS_PER_BLOCK - BYTES_PER_BLOCK;

#[derive(Clone)]
pub struct PostgresDriver {
	pool: Arc<Pool>,
<<<<<<< HEAD
	client: Arc<tokio_postgres::Client>,
	subscriptions: Arc<Mutex<HashMap<String, Subscription>>>,
=======
	client: Arc<Mutex<Option<Arc<tokio_postgres::Client>>>>,
	subscriptions: Arc<Mutex<HashMap<String, Subscription>>>,
	client_ready: tokio::sync::watch::Receiver<bool>,
>>>>>>> b7b47280
}

impl PostgresDriver {
	#[tracing::instrument(skip(conn_str), fields(memory_optimization))]
	pub async fn connect(conn_str: String, memory_optimization: bool) -> Result<Self> {
		tracing::debug!(?memory_optimization, "connecting to postgres");
		// Create deadpool config from connection string
		let mut config = Config::new();
		config.url = Some(conn_str.clone());
		config.pool = Some(PoolConfig {
			max_size: 64,
			..Default::default()
		});
		config.manager = Some(ManagerConfig {
			recycling_method: RecyclingMethod::Fast,
		});

		// Create the pool
		tracing::debug!("creating postgres pool");
		let pool = config
			.create_pool(Some(Runtime::Tokio1), NoTls)
			.context("failed to create postgres pool")?;
		tracing::debug!("postgres pool created successfully");

		let subscriptions: Arc<Mutex<HashMap<String, Subscription>>> =
			Arc::new(Mutex::new(HashMap::new()));
<<<<<<< HEAD
		let subscriptions2 = subscriptions.clone();

		let (client, mut conn) = tokio_postgres::connect(&conn_str, tokio_postgres::NoTls).await?;
		tokio::spawn(async move {
			// NOTE: This loop will stop automatically when client is dropped
			loop {
				match poll_fn(|cx| conn.poll_message(cx)).await {
					Some(std::result::Result::Ok(AsyncMessage::Notification(note))) => {
						if let Some(sub) =
							subscriptions2.lock().unwrap().get(note.channel()).cloned()
						{
							let bytes = match BASE64.decode(note.payload()) {
								std::result::Result::Ok(b) => b,
								std::result::Result::Err(err) => {
									tracing::error!(?err, "failed decoding base64");
									break;
								}
							};
							let _ = sub.tx.send(bytes);
						}
					}
					Some(std::result::Result::Ok(_)) => {
						// Ignore other async messages
=======
		let client: Arc<Mutex<Option<Arc<tokio_postgres::Client>>>> = Arc::new(Mutex::new(None));

		// Create channel for client ready notifications
		let (ready_tx, client_ready) = tokio::sync::watch::channel(false);

		// Spawn connection lifecycle task
		tokio::spawn(Self::spawn_connection_lifecycle(
			conn_str.clone(),
			subscriptions.clone(),
			client.clone(),
			ready_tx,
		));

		let driver = Self {
			pool: Arc::new(pool),
			client,
			subscriptions,
			client_ready,
		};

		// Wait for initial connection to be established
		driver.wait_for_client().await?;

		Ok(driver)
	}

	/// Manages the connection lifecycle with automatic reconnection
	async fn spawn_connection_lifecycle(
		conn_str: String,
		subscriptions: Arc<Mutex<HashMap<String, Subscription>>>,
		client: Arc<Mutex<Option<Arc<tokio_postgres::Client>>>>,
		ready_tx: tokio::sync::watch::Sender<bool>,
	) {
		let mut backoff = Backoff::default();

		loop {
			match tokio_postgres::connect(&conn_str, tokio_postgres::NoTls).await {
				Result::Ok((new_client, conn)) => {
					tracing::info!("postgres listen connection established");
					// Reset backoff on successful connection
					backoff = Backoff::default();

					let new_client = Arc::new(new_client);

					// Spawn the polling task immediately
					// This must be done before any operations on the client
					let subscriptions_clone = subscriptions.clone();
					let poll_handle = tokio::spawn(async move {
						Self::poll_connection(conn, subscriptions_clone).await;
					});

					// Get channels to re-subscribe to
					let channels: Vec<String> =
						subscriptions.lock().await.keys().cloned().collect();
					let needs_resubscribe = !channels.is_empty();

					if needs_resubscribe {
						tracing::debug!(
							channels=?channels.len(),
							"will re-subscribe to channels after connection starts"
						);
>>>>>>> b7b47280
					}

					// Re-subscribe to channels
					if needs_resubscribe {
						tracing::debug!(
							channels=?channels.len(),
							"re-subscribing to channels after reconnection"
						);
						for channel in &channels {
							tracing::info!(?channel, "re-subscribing to channel");
							if let Result::Err(e) = new_client
								.execute(&format!("LISTEN \"{}\"", channel), &[])
								.await
							{
								tracing::error!(?e, %channel, "failed to re-subscribe to channel");
							} else {
								tracing::debug!(%channel, "successfully re-subscribed to channel");
							}
						}
					}

					// Update the client reference and signal ready
					// Do this AFTER re-subscribing to ensure LISTEN is complete
					*client.lock().await = Some(new_client.clone());
					let _ = ready_tx.send(true);

					// Wait for the polling task to complete (when the connection closes)
					let _ = poll_handle.await;

					// Clear the client reference on disconnect
					*client.lock().await = None;

					// Notify that client is disconnected
					let _ = ready_tx.send(false);
				}
				Result::Err(e) => {
					tracing::error!(?e, "failed to connect to postgres, retrying");
					backoff.tick().await;
				}
			}
		}
	}

	/// Polls the connection for notifications until it closes or errors
	async fn poll_connection(
		mut conn: tokio_postgres::Connection<
			tokio_postgres::Socket,
			tokio_postgres::tls::NoTlsStream,
		>,
		subscriptions: Arc<Mutex<HashMap<String, Subscription>>>,
	) {
		loop {
			match poll_fn(|cx| conn.poll_message(cx)).await {
				Some(std::result::Result::Ok(AsyncMessage::Notification(note))) => {
					tracing::trace!(channel = %note.channel(), "received notification");
					if let Some(sub) = subscriptions.lock().await.get(note.channel()).cloned() {
						let bytes = match BASE64.decode(note.payload()) {
							std::result::Result::Ok(b) => b,
							std::result::Result::Err(err) => {
								tracing::error!(?err, "failed decoding base64");
								continue;
							}
						};
						tracing::trace!(channel = %note.channel(), bytes_len = bytes.len(), "sending to broadcast channel");
						let _ = sub.tx.send(bytes);
					} else {
						tracing::warn!(channel = %note.channel(), "received notification for unknown channel");
					}
				}
				Some(std::result::Result::Ok(_)) => {
					// Ignore other async messages
				}
				Some(std::result::Result::Err(err)) => {
					tracing::error!(?err, "postgres connection error");
					break;
				}
				None => {
					tracing::warn!("postgres connection closed");
					break;
				}
			}
		}
	}

	/// Wait for the client to be connected
	async fn wait_for_client(&self) -> Result<Arc<tokio_postgres::Client>> {
		let mut ready_rx = self.client_ready.clone();
		tokio::time::timeout(tokio::time::Duration::from_secs(5), async {
			loop {
				// Check if client is already available
				if let Some(client) = self.client.lock().await.clone() {
					return Ok(client);
				}

				// Wait for the ready signal to change
				ready_rx
					.changed()
					.await
					.map_err(|_| anyhow!("connection lifecycle task ended"))?;
			}
		})
		.await
		.map_err(|_| anyhow!("timeout waiting for postgres client connection"))?
	}

	fn hash_subject(&self, subject: &str) -> String {
		// Postgres channel names have a 64 character limit
		// Hash the subject to ensure it fits
		let mut hasher = DefaultHasher::new();
		subject.hash(&mut hasher);
		format!("ups_{:x}", hasher.finish())
	}
}

#[async_trait]
impl PubSubDriver for PostgresDriver {
	async fn subscribe(&self, subject: &str) -> Result<SubscriberDriverHandle> {
		// TODO: To match NATS implementation, LISTEN must be pipelined (i.e. wait for the command
		// to reach the server, but not wait for it to respond). However, this has to ensure that
		// NOTIFY & LISTEN are called on the same connection (not diff connections in a pool) or
		// else there will be race conditions where messages might be published before
		// subscriptions are registered.
		//
		// tokio-postgres currently does not expose the API for pipelining, so we are SOL.
		//
		// We might be able to use a background tokio task in combination with flush if we use the
		// same Postgres connection, but unsure if that will create a bottleneck.

		let hashed = self.hash_subject(subject);

		// Check if we already have a subscription for this channel
		let (rx, drop_guard) =
<<<<<<< HEAD
			if let Some(existing_sub) = self.subscriptions.lock().unwrap().get(&hashed).cloned() {
=======
			if let Some(existing_sub) = self.subscriptions.lock().await.get(&hashed).cloned() {
>>>>>>> b7b47280
				// Reuse the existing broadcast channel
				let rx = existing_sub.tx.subscribe();
				let drop_guard = existing_sub.token.clone().drop_guard();
				(rx, drop_guard)
			} else {
				// Create a new broadcast channel for this subject
				let (tx, rx) = tokio::sync::broadcast::channel(1024);
				let subscription = Subscription::new(tx.clone());

				// Register subscription
				self.subscriptions
					.lock()
<<<<<<< HEAD
					.unwrap()
=======
					.await
>>>>>>> b7b47280
					.insert(hashed.clone(), subscription.clone());

				// Execute LISTEN command on the async client (for receiving notifications)
				// This only needs to be done once per channel
<<<<<<< HEAD
				let span = tracing::trace_span!("pg_listen");
				self.client
					.execute(&format!("LISTEN \"{hashed}\""), &[])
					.instrument(span)
					.await?;
=======
				// Try to LISTEN if client is available, but don't fail if disconnected
				// The reconnection logic will handle re-subscribing
				if let Some(client) = self.client.lock().await.clone() {
					let span = tracing::trace_span!("pg_listen");
					match client
						.execute(&format!("LISTEN \"{hashed}\""), &[])
						.instrument(span)
						.await
					{
						Result::Ok(_) => {
							tracing::debug!(%hashed, "successfully subscribed to channel");
						}
						Result::Err(e) => {
							tracing::warn!(?e, %hashed, "failed to LISTEN, will retry on reconnection");
						}
					}
				} else {
					tracing::debug!(%hashed, "client not connected, will LISTEN on reconnection");
				}
>>>>>>> b7b47280

				// Spawn a single cleanup task for this subscription waiting on its token
				let driver = self.clone();
				let hashed_clone = hashed.clone();
				let tx_clone = tx.clone();
				let token_clone = subscription.token.clone();
				tokio::spawn(async move {
					token_clone.cancelled().await;
					if tx_clone.receiver_count() == 0 {
<<<<<<< HEAD
						let sql = format!("UNLISTEN \"{}\"", hashed_clone);
						if let Err(err) = driver.client.execute(sql.as_str(), &[]).await {
							tracing::warn!(?err, %hashed_clone, "failed to UNLISTEN channel");
						} else {
							tracing::trace!(%hashed_clone, "unlistened channel");
						}
						driver.subscriptions.lock().unwrap().remove(&hashed_clone);
=======
						let client = driver.client.lock().await.clone();
						if let Some(client) = client {
							let sql = format!("UNLISTEN \"{}\"", hashed_clone);
							if let Err(err) = client.execute(sql.as_str(), &[]).await {
								tracing::warn!(?err, %hashed_clone, "failed to UNLISTEN channel");
							} else {
								tracing::trace!(%hashed_clone, "unlistened channel");
							}
						}
						driver.subscriptions.lock().await.remove(&hashed_clone);
>>>>>>> b7b47280
					}
				});

				let drop_guard = subscription.token.clone().drop_guard();
				(rx, drop_guard)
			};

		Ok(Box::new(PostgresSubscriber {
			subject: subject.to_string(),
			rx: Some(rx),
			_drop_guard: drop_guard,
		}))
	}

	async fn publish(&self, subject: &str, payload: &[u8]) -> Result<()> {
		// TODO: See `subscribe` about pipelining

		// Encode payload to base64 and send NOTIFY
		let encoded = BASE64.encode(payload);
		let hashed = self.hash_subject(subject);

		tracing::debug!("attempting to get connection for publish");

		// Wait for listen connection to be ready first if this channel has subscribers
		// This ensures that if we're reconnecting, the LISTEN is re-registered before NOTIFY
		if self.subscriptions.lock().await.contains_key(&hashed) {
			self.wait_for_client().await?;
		}

		// Retry getting a connection from the pool with backoff in case the connection is
		// currently disconnected
		let mut backoff = Backoff::default();
		let mut last_error = None;

		loop {
			match self.pool.get().await {
				Result::Ok(conn) => {
					// Test the connection with a simple query before using it
					match conn.execute("SELECT 1", &[]).await {
						Result::Ok(_) => {
							// Connection is good, use it for NOTIFY
							let span = tracing::trace_span!("pg_notify");
							match conn
								.execute(&format!("NOTIFY \"{hashed}\", '{encoded}'"), &[])
								.instrument(span)
								.await
							{
								Result::Ok(_) => return Ok(()),
								Result::Err(e) => {
									tracing::debug!(
										?e,
										"NOTIFY failed, retrying with new connection"
									);
									last_error = Some(e.into());
								}
							}
						}
						Result::Err(e) => {
							tracing::debug!(
								?e,
								"connection test failed, retrying with new connection"
							);
							last_error = Some(e.into());
						}
					}
				}
				Result::Err(e) => {
					tracing::debug!(?e, "failed to get connection from pool, retrying");
					last_error = Some(e.into());
				}
			}

			// Check if we should continue retrying
			if !backoff.tick().await {
				return Err(
					last_error.unwrap_or_else(|| anyhow!("failed to publish after retries"))
				);
			}
		}
	}

	async fn flush(&self) -> Result<()> {
		Ok(())
	}

	fn max_message_size(&self) -> usize {
		POSTGRES_MAX_MESSAGE_SIZE
	}
}

pub struct PostgresSubscriber {
	subject: String,
	rx: Option<tokio::sync::broadcast::Receiver<Vec<u8>>>,
	_drop_guard: tokio_util::sync::DropGuard,
}

#[async_trait]
impl SubscriberDriver for PostgresSubscriber {
	async fn next(&mut self) -> Result<DriverOutput> {
		let rx = match self.rx.as_mut() {
			Some(rx) => rx,
			None => return Ok(DriverOutput::Unsubscribed),
		};
		match rx.recv().await {
			std::result::Result::Ok(payload) => Ok(DriverOutput::Message {
				subject: self.subject.clone(),
				payload,
			}),
			Err(tokio::sync::broadcast::error::RecvError::Closed) => Ok(DriverOutput::Unsubscribed),
			Err(tokio::sync::broadcast::error::RecvError::Lagged(_)) => {
				// Try again
				self.next().await
			}
		}
	}
}<|MERGE_RESOLUTION|>--- conflicted
+++ resolved
@@ -8,11 +8,8 @@
 use base64::engine::general_purpose::STANDARD_NO_PAD as BASE64;
 use deadpool_postgres::{Config, ManagerConfig, Pool, PoolConfig, RecyclingMethod, Runtime};
 use futures_util::future::poll_fn;
-<<<<<<< HEAD
-=======
 use rivet_util::backoff::Backoff;
 use tokio::sync::{Mutex, broadcast};
->>>>>>> b7b47280
 use tokio_postgres::{AsyncMessage, NoTls};
 use tracing::Instrument;
 
@@ -22,21 +19,13 @@
 #[derive(Clone)]
 struct Subscription {
 	// Channel to send messages to this subscription
-<<<<<<< HEAD
-	tx: tokio::sync::broadcast::Sender<Vec<u8>>,
-=======
 	tx: broadcast::Sender<Vec<u8>>,
->>>>>>> b7b47280
 	// Cancellation token shared by all subscribers of this subject
 	token: tokio_util::sync::CancellationToken,
 }
 
 impl Subscription {
-<<<<<<< HEAD
-	fn new(tx: tokio::sync::broadcast::Sender<Vec<u8>>) -> Self {
-=======
 	fn new(tx: broadcast::Sender<Vec<u8>>) -> Self {
->>>>>>> b7b47280
 		let token = tokio_util::sync::CancellationToken::new();
 		Self { tx, token }
 	}
@@ -61,14 +50,9 @@
 #[derive(Clone)]
 pub struct PostgresDriver {
 	pool: Arc<Pool>,
-<<<<<<< HEAD
-	client: Arc<tokio_postgres::Client>,
-	subscriptions: Arc<Mutex<HashMap<String, Subscription>>>,
-=======
 	client: Arc<Mutex<Option<Arc<tokio_postgres::Client>>>>,
 	subscriptions: Arc<Mutex<HashMap<String, Subscription>>>,
 	client_ready: tokio::sync::watch::Receiver<bool>,
->>>>>>> b7b47280
 }
 
 impl PostgresDriver {
@@ -95,31 +79,6 @@
 
 		let subscriptions: Arc<Mutex<HashMap<String, Subscription>>> =
 			Arc::new(Mutex::new(HashMap::new()));
-<<<<<<< HEAD
-		let subscriptions2 = subscriptions.clone();
-
-		let (client, mut conn) = tokio_postgres::connect(&conn_str, tokio_postgres::NoTls).await?;
-		tokio::spawn(async move {
-			// NOTE: This loop will stop automatically when client is dropped
-			loop {
-				match poll_fn(|cx| conn.poll_message(cx)).await {
-					Some(std::result::Result::Ok(AsyncMessage::Notification(note))) => {
-						if let Some(sub) =
-							subscriptions2.lock().unwrap().get(note.channel()).cloned()
-						{
-							let bytes = match BASE64.decode(note.payload()) {
-								std::result::Result::Ok(b) => b,
-								std::result::Result::Err(err) => {
-									tracing::error!(?err, "failed decoding base64");
-									break;
-								}
-							};
-							let _ = sub.tx.send(bytes);
-						}
-					}
-					Some(std::result::Result::Ok(_)) => {
-						// Ignore other async messages
-=======
 		let client: Arc<Mutex<Option<Arc<tokio_postgres::Client>>>> = Arc::new(Mutex::new(None));
 
 		// Create channel for client ready notifications
@@ -181,7 +140,6 @@
 							channels=?channels.len(),
 							"will re-subscribe to channels after connection starts"
 						);
->>>>>>> b7b47280
 					}
 
 					// Re-subscribe to channels
@@ -314,11 +272,7 @@
 
 		// Check if we already have a subscription for this channel
 		let (rx, drop_guard) =
-<<<<<<< HEAD
-			if let Some(existing_sub) = self.subscriptions.lock().unwrap().get(&hashed).cloned() {
-=======
 			if let Some(existing_sub) = self.subscriptions.lock().await.get(&hashed).cloned() {
->>>>>>> b7b47280
 				// Reuse the existing broadcast channel
 				let rx = existing_sub.tx.subscribe();
 				let drop_guard = existing_sub.token.clone().drop_guard();
@@ -331,22 +285,11 @@
 				// Register subscription
 				self.subscriptions
 					.lock()
-<<<<<<< HEAD
-					.unwrap()
-=======
 					.await
->>>>>>> b7b47280
 					.insert(hashed.clone(), subscription.clone());
 
 				// Execute LISTEN command on the async client (for receiving notifications)
 				// This only needs to be done once per channel
-<<<<<<< HEAD
-				let span = tracing::trace_span!("pg_listen");
-				self.client
-					.execute(&format!("LISTEN \"{hashed}\""), &[])
-					.instrument(span)
-					.await?;
-=======
 				// Try to LISTEN if client is available, but don't fail if disconnected
 				// The reconnection logic will handle re-subscribing
 				if let Some(client) = self.client.lock().await.clone() {
@@ -366,7 +309,6 @@
 				} else {
 					tracing::debug!(%hashed, "client not connected, will LISTEN on reconnection");
 				}
->>>>>>> b7b47280
 
 				// Spawn a single cleanup task for this subscription waiting on its token
 				let driver = self.clone();
@@ -376,15 +318,6 @@
 				tokio::spawn(async move {
 					token_clone.cancelled().await;
 					if tx_clone.receiver_count() == 0 {
-<<<<<<< HEAD
-						let sql = format!("UNLISTEN \"{}\"", hashed_clone);
-						if let Err(err) = driver.client.execute(sql.as_str(), &[]).await {
-							tracing::warn!(?err, %hashed_clone, "failed to UNLISTEN channel");
-						} else {
-							tracing::trace!(%hashed_clone, "unlistened channel");
-						}
-						driver.subscriptions.lock().unwrap().remove(&hashed_clone);
-=======
 						let client = driver.client.lock().await.clone();
 						if let Some(client) = client {
 							let sql = format!("UNLISTEN \"{}\"", hashed_clone);
@@ -395,7 +328,6 @@
 							}
 						}
 						driver.subscriptions.lock().await.remove(&hashed_clone);
->>>>>>> b7b47280
 					}
 				});
 
