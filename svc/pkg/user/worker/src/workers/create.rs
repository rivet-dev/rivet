use chirp_worker::prelude::*;
use lazy_static::lazy_static;
use proto::backend::pkg::*;
use rand::{seq::IteratorRandom, Rng};
use serde_json::json;

lazy_static! {
	// Load adjectives from file
	static ref ADJECTIVES: Vec<&'static str> = include_str!("../../adjectives.txt")
		.split('\n')
		.filter(|l| !l.is_empty())
		.map(|l| l.trim())
		.collect();
}

#[worker(name = "user-create")]
<<<<<<< HEAD
async fn worker(ctx: &OperationContext<user::msg::create::Message>) -> Result<(), GlobalError> {
=======
async fn worker(ctx: OperationContext<user::msg::create::Message>) -> GlobalResult<()> {
>>>>>>> 64219c2c
	let user_id = internal_unwrap!(ctx.user_id).as_uuid();

	let join_ts = ctx.ts();

	// Get customizations from game version
	let (display_name, avatar_upload_id) = if let Some(namespace_id) = ctx.namespace_id {
		let namespace_res = op!([ctx] game_namespace_get {
			namespace_ids: vec![namespace_id],
		})
		.await?;
		let version_id = internal_unwrap_owned!(
			internal_unwrap_owned!(namespace_res.namespaces.first()).version_id
		);

		let identity_config_res = op!([ctx] identity_config_version_get {
			version_ids: vec![version_id],
		})
		.await?;
		let identity_config =
			internal_unwrap!(internal_unwrap_owned!(identity_config_res.versions.first()).config);

		let mut rng = rand::thread_rng();
		let display_name = identity_config
			.custom_display_names
			.iter()
			.choose(&mut rng)
			.map(|c| c.display_name.clone());
		let avatar_upload_id = identity_config
			.custom_avatars
			.iter()
			.choose(&mut rng)
			.and_then(|avatar| avatar.upload_id)
			.as_ref()
			.map(common::Uuid::as_uuid);

		(display_name, avatar_upload_id)
	} else {
		(None, None)
	};

	// Attempt to create a unique handle 3 times
	let crdb = ctx.crdb("db-user").await?;
	let mut attempts = 3u32;
	let (display_name, account_number) = loop {
		if attempts == 0 {
			internal_panic!("failed all attempts to create unique user handle");
		}
		attempts -= 1;

		let display_name = gen_display_name(display_name.as_deref().unwrap_or("Guest"));

		if let Some(x) = insert_user(
			&crdb,
			user_id,
			display_name.clone(),
			avatar_upload_id,
			join_ts,
		)
		.await?
		{
			break x;
		}
	};

	msg!([ctx] user::msg::create_complete(user_id) {
		user_id: ctx.user_id,
	})
	.await?;

	msg!([ctx] analytics::msg::event_create() {
		events: vec![
			analytics::msg::event_create::Event {
				name: "user.create".into(),
				user_id: Some(user_id.into()),
				namespace_id: ctx.namespace_id,
				properties_json: Some(serde_json::to_string(&json!({
				}))?),
				..Default::default()
			},
			analytics::msg::event_create::Event {
				name: "user.profile_set".into(),
				user_id: Some(user_id.into()),
				namespace_id: ctx.namespace_id,
				..Default::default()
			},
		],
	})
	.await?;

	Ok(())
}

// Handles unique constraint violations
async fn insert_user(
	crdb: &CrdbPool,
	user_id: Uuid,
	display_name: String,
	avatar_upload_id: Option<Uuid>,
	join_ts: i64,
) -> GlobalResult<Option<(String, i64)>> {
	let account_number = gen_account_number();
	tracing::info!(%display_name, %account_number, "attempt");

	let res = if let Some(avatar_upload_id) = avatar_upload_id {
		sqlx::query(indoc!(
			"
			INSERT INTO users (
				user_id,
				display_name,
				account_number,
				avatar_id,
				profile_id,
				join_ts
			)
			VALUES ($1, $2, $3, $4, $5, $6)
			"
		))
		.bind(user_id)
		.bind(&display_name)
		.bind(account_number)
		.bind(gen_avatar_id())
		.bind(avatar_upload_id)
		.bind(join_ts)
		.execute(crdb)
		.await
	} else {
		sqlx::query(indoc!(
			"
			INSERT INTO users (
				user_id,
				display_name,
				account_number,
				avatar_id,
				join_ts
			)
			VALUES ($1, $2, $3, $4, $5)
			"
		))
		.bind(user_id)
		.bind(&display_name)
		.bind(gen_account_number())
		.bind(gen_avatar_id())
		.bind(join_ts)
		.execute(crdb)
		.await
	};

	match res {
		Ok(_) => Ok(Some((display_name, account_number))),
		// https://www.postgresql.org/docs/current/errcodes-appendix.html
		Err(sqlx::Error::Database(err)) => {
			let pg_err =
				internal_unwrap_owned!(err.try_downcast_ref::<sqlx::postgres::PgDatabaseError>());

			if pg_err.code() == "23505"
				&& !pg_err
					.detail()
					.map_or(false, |d| d.contains("Key (user_id)"))
			{
				Ok(None)
			} else {
				Err(err.into())
			}
		}
		Err(err) => Err(err.into()),
	}
}

// Generates a display name with the format `{adjective:7}{space:1}{base:11}{space:1}{number:4}`
fn gen_display_name(base: impl std::fmt::Display) -> String {
	let base_str = format!("{}", base);

	let mut rand = rand::thread_rng();
	let adj = ADJECTIVES.iter().choose(&mut rand).unwrap_or(&"Unknown");

	format!(
		"{} {} {}",
		adj,
		base_str,
		std::iter::repeat_with(|| rand.gen_range(0..10))
			.map(|d| d.to_string())
			.take(4)
			.collect::<String>()
	)
}

fn gen_account_number() -> i64 {
	rand::thread_rng().gen_range(1..10000)
}

fn gen_avatar_id() -> String {
	format!("avatar-{}", rand::thread_rng().gen_range(0..7))
}<|MERGE_RESOLUTION|>--- conflicted
+++ resolved
@@ -14,11 +14,7 @@
 }
 
 #[worker(name = "user-create")]
-<<<<<<< HEAD
-async fn worker(ctx: &OperationContext<user::msg::create::Message>) -> Result<(), GlobalError> {
-=======
 async fn worker(ctx: OperationContext<user::msg::create::Message>) -> GlobalResult<()> {
->>>>>>> 64219c2c
 	let user_id = internal_unwrap!(ctx.user_id).as_uuid();
 
 	let join_ts = ctx.ts();
