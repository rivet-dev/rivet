use chirp_worker::prelude::*;
use proto::backend::{self, pkg::*};
use redis::AsyncCommands;
use serde_json::json;
use std::ops::Deref;

mod nomad_job;

enum DeliveryMethod {
	Ats,
	S3Direct,
}

const DELIVERY_METHOD: DeliveryMethod = DeliveryMethod::S3Direct;

lazy_static::lazy_static! {
	static ref NOMAD_CONFIG: nomad_client::apis::configuration::Configuration =
		nomad_util::config_from_env().unwrap();

	static ref REDIS_SCRIPT: redis::Script = redis::Script::new(include_str!("../../../redis-scripts/lobby_create.lua"));
}

/// Send a lobby create fail message and cleanup the lobby if needed.
#[tracing::instrument]
async fn fail(
	client: &chirp_client::Client,
	lobby_id: Uuid,
	preemptively_created: bool,
	error_code: mm::msg::lobby_create_fail::ErrorCode,
) -> GlobalResult<()> {
	tracing::warn!(%lobby_id, %preemptively_created, ?error_code, "lobby create failed");

	// Cleanup preemptively inserted lobby.
	//
	// We have to perform a full cleanup instead of just deleting the row since
	// players may have been inserted while waiting for the lobby creation.
	if preemptively_created {
		msg!([client] mm::msg::lobby_cleanup(lobby_id) {
			lobby_id: Some(lobby_id.into()),
		})
		.await?;
	}

	// Send failure message
	msg!([client] mm::msg::lobby_create_fail(lobby_id) {
		lobby_id: Some(lobby_id.into()),
		error_code: error_code as i32,
	})
	.await?;

	Ok(())
}

#[worker(name = "mm-lobby-create")]
async fn worker(ctx: &OperationContext<mm::msg::lobby_create::Message>) -> GlobalResult<()> {
	let crdb = ctx.crdb("db-mm-state").await?;

	let lobby_id = internal_unwrap!(ctx.lobby_id).as_uuid();
	let namespace_id = internal_unwrap!(ctx.namespace_id).as_uuid();
	let lobby_group_id = internal_unwrap!(ctx.lobby_group_id).as_uuid();
	let region_id = internal_unwrap!(ctx.region_id).as_uuid();
	let create_ray_id = ctx.region_id.as_ref().map(common::Uuid::as_uuid);
	let creator_user_id = ctx.creator_user_id.as_ref().map(common::Uuid::as_uuid);

	// Check for stale message
	if ctx.req_dt() > util::duration::seconds(60) {
		tracing::warn!("discarding stale message");
		return fail(
			ctx.chirp(),
			lobby_id,
			ctx.preemptively_created,
			mm::msg::lobby_create_fail::ErrorCode::StaleMessage,
		)
		.await;
	}

	let (
		namespace,
		mm_ns_config,
		(lobby_group, lobby_group_meta, version_id),
		(region, cdn_region),
		tiers,
	) = tokio::try_join!(
		fetch_namespace(ctx, namespace_id),
		fetch_mm_namespace_config(ctx, namespace_id),
		fetch_lobby_group_config(ctx, lobby_group_id),
		fetch_region(ctx, region_id),
		fetch_tiers(ctx, region_id),
	)?;
	let version = fetch_version(ctx, version_id).await?;

	// Make assertions about the fetched data
	{
		internal_assert_eq!(
			namespace.game_id,
			version.game_id,
			"namespace and version do not belong to the same game"
		);

		// Check if the versions match. If this is not true, then this lobby was
		// likely created while a version was being published. Continue anyway.
		if namespace.version_id != version.version_id {
			tracing::warn!(
				ns_version_id = ?namespace.version_id,
				version_id = ?version.version_id,
				"namespace version is not the same as the given version, likely due to a race condition"
			);
		}
	}

	// Get the relevant lobby group region
	let lobby_group_region = if let Some(x) = lobby_group
		.regions
		.iter()
		.find(|r| r.region_id == ctx.region_id)
	{
		x
	} else {
		return fail(
			ctx.chirp(),
			lobby_id,
			ctx.preemptively_created,
			mm::msg::lobby_create_fail::ErrorCode::RegionNotEnabled,
		)
		.await;
	};

	// Find the relevant tier
	let tier = internal_unwrap_owned!(tiers
		.iter()
		.find(|x| x.tier_name_id == lobby_group_region.tier_name_id));

	let runtime = internal_unwrap!(lobby_group.runtime);
	let runtime = internal_unwrap!(runtime.runtime);
	let runtime_meta = internal_unwrap!(lobby_group_meta.runtime);
	let runtime_meta = internal_unwrap!(runtime_meta.runtime);

	let validate_lobby_count_perf = ctx.perf().start("validate-lobby-count").await;
	if !validate_lobby_count(
		ctx,
		ctx.redis_mm().await?,
		lobby_id,
		&mm_ns_config,
		namespace_id,
	)
	.await?
	{
		return fail(
			ctx.chirp(),
			lobby_id,
			ctx.preemptively_created,
			mm::msg::lobby_create_fail::ErrorCode::LobbyCountOverMax,
		)
		.await;
	}
	validate_lobby_count_perf.end();

	// Create lobby token
	let (lobby_token, token_session_id) = gen_lobby_token(ctx, lobby_id).await?;

	// Insert to database
	let run_id = Uuid::new_v4();
	let insert_opts = UpdateDbOpts {
		lobby_id,
		namespace_id,
		region_id,
		lobby_group_id,
		token_session_id,
		run_id,
		create_ray_id: ctx.ray_id(),
		lobby_group: lobby_group.clone(),
		creator_user_id,
		is_custom: ctx.is_custom,
		publicity: ctx
			.publicity
			.and_then(backend::matchmaker::lobby::Publicity::from_i32),
	};
	rivet_pools::utils::crdb::tx(&crdb, |tx| {
		Box::pin(update_db(ctx.ts(), tx, insert_opts.clone()))
	})
	.await?;

	{
		use util_mm::key;

		let write_perf = ctx.perf().start("write-lobby-redis").await;
		REDIS_SCRIPT
			.arg(ctx.ts())
			.arg(lobby_id.to_string())
			.arg(serde_json::to_string(&key::lobby_config::Config {
				namespace_id,
				region_id,
				lobby_group_id,
				max_players_normal: lobby_group.max_players_normal,
				max_players_party: lobby_group.max_players_party,
				max_players_direct: lobby_group.max_players_direct,
				preemptive: false,
				is_closed: false,
				ready_ts: None,
				is_custom: ctx.is_custom,
				state_json: None,
			})?)
			.arg(ctx.ts() + util_mm::consts::LOBBY_READY_TIMEOUT)
			.key(key::lobby_config(lobby_id))
			.key(key::ns_lobby_ids(namespace_id))
			.key(key::lobby_available_spots(
				namespace_id,
				region_id,
				lobby_group_id,
				util_mm::JoinKind::Normal,
			))
			.key(key::lobby_available_spots(
				namespace_id,
				region_id,
				lobby_group_id,
				util_mm::JoinKind::Party,
			))
			.key(key::lobby_unready())
			.key(key::idle_lobby_ids(namespace_id, region_id, lobby_group_id))
			.key(key::idle_lobby_lobby_group_ids(namespace_id, region_id))
			.key(key::lobby_player_ids(lobby_id))
			.invoke_async(&mut ctx.redis_mm().await?)
			.await?;
		write_perf.end();
	}

	// TODO: Handle this failure case
	// Start the runtime
	match (runtime, runtime_meta) {
		(
			backend::matchmaker::lobby_runtime::Runtime::Docker(runtime),
			backend::matchmaker::lobby_runtime_meta::Runtime::Docker(runtime_meta),
		) => {
			create_docker_job(
				ctx,
				runtime,
				runtime_meta,
				&namespace,
				&version,
				&lobby_group,
				&lobby_group_meta,
				&region,
				&cdn_region,
				tier,
				run_id,
				lobby_id,
				&lobby_token,
			)
			.await?
		}
	};

	msg!([ctx] mm::msg::lobby_create_complete(lobby_id) {
		lobby_id: Some(lobby_id.into()),
		run_id: Some(run_id.into()),
	})
	.await?;

	msg!([ctx] analytics::msg::event_create() {
		events: vec![
			analytics::msg::event_create::Event {
				name: "mm.lobby.create".into(),
				namespace_id: ctx.namespace_id,
				properties_json: Some(serde_json::to_string(&json!({
					"lobby_id": lobby_id,
					"lobby_group_id": lobby_group_id,
					"region_id": region_id,
					"create_ray_id": create_ray_id,
					"preemptively_created": ctx.preemptively_created,
					"tier": tier.tier_name_id,
					"max_players": {
						"normal": lobby_group.max_players_normal,
						"direct": lobby_group.max_players_direct,
						"party": lobby_group.max_players_party,
					},
					"run_id": run_id,
				}))?),
				..Default::default()
			}
		],
	})
	.await?;

	Ok(())
}

#[tracing::instrument]
async fn fetch_region(
	ctx: &OperationContext<mm::msg::lobby_create::Message>,
	region_id: Uuid,
) -> GlobalResult<(backend::region::Region, backend::region::Region)> {
	tracing::info!(?region_id, "fetching primary region");
	let primary_get_res = op!([ctx] region_get {
		region_ids: vec![region_id.into()],
	})
	.await?;
	let region = internal_unwrap_owned!(primary_get_res.regions.first(), "region not found");
	let cdn_region_id = internal_unwrap!(region.cdn_region_id).as_uuid();
	tracing::info!(?region_id, "fetching cdn region");
	let cdn_get_res = op!([ctx] region_get {
		region_ids: vec![cdn_region_id.into()],
	})
	.await?;
	let cdn_region = internal_unwrap_owned!(cdn_get_res.regions.first());

	Ok((region.clone(), cdn_region.clone()))
}

#[tracing::instrument]
async fn fetch_tiers(
	ctx: &OperationContext<mm::msg::lobby_create::Message>,
	region_id: Uuid,
) -> GlobalResult<Vec<backend::region::Tier>> {
	let tier_res = op!([ctx] tier_list {
		region_ids: vec![region_id.into()],
	})
	.await?;
	let tier_region = internal_unwrap_owned!(tier_res.regions.first());

	Ok(tier_region.tiers.clone())
}

#[tracing::instrument]
async fn fetch_namespace(
	ctx: &OperationContext<mm::msg::lobby_create::Message>,
	namespace_id: Uuid,
) -> GlobalResult<backend::game::Namespace> {
	let get_res = op!([ctx] game_namespace_get {
		namespace_ids: vec![namespace_id.into()],
	})
	.await?;

	let namespace =
		internal_unwrap_owned!(get_res.namespaces.first(), "namespace not found").clone();

	Ok(namespace)
}

#[tracing::instrument]
async fn fetch_mm_namespace_config(
	ctx: &OperationContext<mm::msg::lobby_create::Message>,
	namespace_id: Uuid,
) -> GlobalResult<backend::matchmaker::NamespaceConfig> {
	let get_res = op!([ctx] mm_config_namespace_get {
		namespace_ids: vec![namespace_id.into()],
	})
	.await?;

	let namespace = internal_unwrap!(
		internal_unwrap_owned!(get_res.namespaces.first(), "namespace not found").config
	)
	.deref()
	.clone();

	Ok(namespace)
}

#[tracing::instrument]
async fn fetch_version(
	ctx: &OperationContext<mm::msg::lobby_create::Message>,
	version_id: Uuid,
) -> GlobalResult<backend::game::Version> {
	let get_res = op!([ctx] game_version_get {
		version_ids: vec![version_id.into()],
	})
	.await?;

	let version = internal_unwrap!(get_res.versions.first(), "version not found")
		.deref()
		.clone();

	Ok(version)
}

#[tracing::instrument]
async fn fetch_lobby_group_config(
	ctx: &OperationContext<mm::msg::lobby_create::Message>,
	lobby_group_id: Uuid,
) -> GlobalResult<(
	backend::matchmaker::LobbyGroup,
	backend::matchmaker::LobbyGroupMeta,
	Uuid,
)> {
	let lobby_group_id_proto = Some(common::Uuid::from(lobby_group_id));

	// Resolve the version ID
	let resolve_version_res = op!([ctx] mm_config_lobby_group_resolve_version {
		lobby_group_ids: vec![lobby_group_id.into()],
	})
	.await?;
	let version_id = internal_unwrap!(
		internal_unwrap!(
			resolve_version_res.versions.first(),
			"lobby group not found"
		)
		.version_id
	)
	.as_uuid();

	// Fetch the config data
	let config_get_res = op!([ctx] mm_config_version_get {
		version_ids: vec![version_id.into()],
	})
	.await?;

	let version = config_get_res.versions.first();
	let version = internal_unwrap!(version, "version config not found");
	let version_config = internal_unwrap!(version.config);
	let version_config_meta = internal_unwrap!(version.config_meta);

	// Find the matching lobby group
	let lobby_group_meta = version_config_meta
		.lobby_groups
		.iter()
		.enumerate()
		.find(|(_, lg)| lg.lobby_group_id == lobby_group_id_proto);
	let (lg_idx, lobby_group_meta) = internal_unwrap!(lobby_group_meta, "lobby group not found");
	let lobby_group = version_config.lobby_groups.get(*lg_idx);
	let lobby_group = internal_unwrap!(lobby_group);

	Ok((
		(*lobby_group).clone(),
		(*lobby_group_meta).clone(),
		version_id,
	))
}

/// Validates that there is room to create one more lobby without going over the lobby count cap.
#[tracing::instrument(skip(redis_mm))]
async fn validate_lobby_count(
	ctx: &OperationContext<mm::msg::lobby_create::Message>,
	mut redis_mm: RedisConn,
	lobby_id: Uuid,
	mm_ns_config: &backend::matchmaker::NamespaceConfig,
	namespace_id: Uuid,
) -> GlobalResult<bool> {
	let lobby_count = redis_mm
		.zcard::<_, u64>(util_mm::key::ns_lobby_ids(namespace_id))
		.await?;
	tracing::info!(?lobby_count, lobby_count_max = ?mm_ns_config.lobby_count_max, "current lobby count");

	Ok(lobby_count < mm_ns_config.lobby_count_max as u64)
}

#[tracing::instrument]
async fn gen_lobby_token(
	ctx: &OperationContext<mm::msg::lobby_create::Message>,
	lobby_id: Uuid,
) -> GlobalResult<(String, Uuid)> {
	let token_res = op!([ctx] token_create {
		issuer: "mm-lobby-create".into(),
		token_config: Some(token::create::request::TokenConfig {
			ttl: util::duration::days(365),
		}),
		refresh_token_config: None,
		client: None,
		kind: Some(token::create::request::Kind::New(token::create::request::KindNew {
			entitlements: vec![
				proto::claims::Entitlement {
					kind: Some(
						proto::claims::entitlement::Kind::MatchmakerLobby(proto::claims::entitlement::MatchmakerLobby {
							lobby_id: Some(lobby_id.into()),
						})
					)
				}
			],
		})),
		label: Some("lobby".into()),
		..Default::default()
	})
	.await?;

	let token = internal_unwrap!(token_res.token);
	let token_session_id = internal_unwrap!(token_res.session_id).as_uuid();

	Ok((token.token.clone(), token_session_id))
}

#[derive(Clone)]
struct UpdateDbOpts {
	lobby_id: Uuid,
	namespace_id: Uuid,
	region_id: Uuid,
	lobby_group_id: Uuid,
	token_session_id: Uuid,
	run_id: Uuid,
	create_ray_id: Uuid,
	lobby_group: backend::matchmaker::LobbyGroup,
	creator_user_id: Option<Uuid>,
	is_custom: bool,
	publicity: Option<backend::matchmaker::lobby::Publicity>,
}

#[tracing::instrument(skip_all)]
async fn update_db(
	now: i64,
	tx: &mut sqlx::Transaction<'_, sqlx::Postgres>,
	opts: UpdateDbOpts,
) -> GlobalResult<()> {
	// Check the lobby was created preemptively created and already stopped.
	//
	// This can happen when preemptively created in mm-lobby-find then
	// mm-lobby-cleanup is called.
	//
	// This will lock the lobby for the duration of the transaction
	let lobby_row = sqlx::query_as::<_, (Option<i64>, Option<i64>)>(
		"SELECT stop_ts, preemptive_create_ts FROM lobbies WHERE lobby_id = $1 FOR UPDATE",
	)
	.bind(opts.lobby_id)
	.fetch_optional(&mut **tx)
	.await?;
	if let Some((stop_ts, preemptive_create_ts)) = lobby_row {
		if preemptive_create_ts.is_none() {
			tracing::error!("lobby row exists but is not preemptively created");
			return Ok(());
		}
		if stop_ts.is_some() {
			tracing::info!("lobby already stopped");
			return Ok(());
		}
	}

	// Upsert lobby. May have already been inserted preemptively in
	// mm-lobby-find.
	sqlx::query(indoc!(
		"
		UPSERT INTO lobbies (
			lobby_id,
			namespace_id,
			region_id,
			lobby_group_id,
			token_session_id,
			create_ts,
			run_id,
			create_ray_id,
			
			max_players_normal,
			max_players_direct,
			max_players_party,

			is_closed,
			creator_user_id,
			is_custom,
			publicity
		)
		VALUES ($1, $2, $3, $4, $5, $6, $7, $8, $9, $10, $11, false, $12, $13, $14)
		"
	))
	.bind(opts.lobby_id)
	.bind(opts.namespace_id)
	.bind(opts.region_id)
	.bind(opts.lobby_group_id)
	.bind(opts.token_session_id)
	.bind(now)
	.bind(opts.run_id)
	.bind(opts.create_ray_id)
	.bind(opts.lobby_group.max_players_normal as i64)
	.bind(opts.lobby_group.max_players_direct as i64)
	.bind(opts.lobby_group.max_players_party as i64)
	.bind(opts.creator_user_id)
	.bind(opts.is_custom)
<<<<<<< HEAD
	.bind(
		opts.publicity
			.unwrap_or(backend::matchmaker::lobby::Publicity::Public) as i32 as i64,
	)
	.execute(&mut *tx)
=======
	.bind(opts.publicity.map(|p| p as i32 as i64))
	.execute(&mut **tx)
>>>>>>> dfd1118d
	.await?;

	Ok(())
}

#[tracing::instrument]
async fn create_docker_job(
	ctx: &OperationContext<mm::msg::lobby_create::Message>,
	runtime: &backend::matchmaker::lobby_runtime::Docker,
	runtime_meta: &backend::matchmaker::lobby_runtime_meta::Docker,
	namespace: &backend::game::Namespace,
	version: &backend::game::Version,
	lobby_group: &backend::matchmaker::LobbyGroup,
	lobby_group_meta: &backend::matchmaker::LobbyGroupMeta,
	region: &backend::region::Region,
	cdn_region: &backend::region::Region,
	tier: &backend::region::Tier,
	run_id: Uuid,
	lobby_id: Uuid,
	lobby_token: &str,
) -> GlobalResult<()> {
	let namespace_id = internal_unwrap!(namespace.namespace_id).as_uuid();
	let version_id = internal_unwrap!(version.version_id).as_uuid();
	let lobby_group_id = internal_unwrap!(lobby_group_meta.lobby_group_id).as_uuid();
	let region_id = internal_unwrap!(region.region_id).as_uuid();

	let resolve_perf = ctx.perf().start("resolve-image-artifact-url").await;
	let build_id = internal_unwrap!(runtime.build_id).as_uuid();
	let image_artifact_url = resolve_image_artifact_url(ctx, build_id, cdn_region).await?;
	resolve_perf.end();

	// Validate build exists and belongs to this game
	let build_id = internal_unwrap!(runtime.build_id).as_uuid();
	let build_get = op!([ctx] build_get {
		build_ids: vec![build_id.into()],
	})
	.await?;
	let build = internal_unwrap_owned!(build_get.builds.first());

	// Generate the Docker job
	let job_spec = nomad_job::gen_lobby_docker_job(
		runtime,
		&build.image_tag,
		tier,
		ctx.lobby_config_json.as_ref(),
	)?;
	let job_spec_json = serde_json::to_string(&job_spec)?;

	// Build proxied ports for each exposed port
	let proxied_ports = runtime
		.ports
		.iter()
		.filter(|port| {
			port.proxy_kind == backend::matchmaker::lobby_runtime::ProxyKind::GameGuard as i32
				&& port.port_range.is_none()
		})
		.map(|port| {
			let job_proxy_protocol = match internal_unwrap_owned!(
				backend::matchmaker::lobby_runtime::ProxyProtocol::from_i32(port.proxy_protocol)
			) {
				backend::matchmaker::lobby_runtime::ProxyProtocol::Http => {
					backend::job::ProxyProtocol::Http as i32
				}
				backend::matchmaker::lobby_runtime::ProxyProtocol::Https => {
					backend::job::ProxyProtocol::Https as i32
				}
				backend::matchmaker::lobby_runtime::ProxyProtocol::Tcp => {
					backend::job::ProxyProtocol::Tcp as i32
				}
				backend::matchmaker::lobby_runtime::ProxyProtocol::TcpTls => {
					backend::job::ProxyProtocol::TcpTls as i32
				}
				backend::matchmaker::lobby_runtime::ProxyProtocol::Udp => {
					backend::job::ProxyProtocol::Udp as i32
				}
			};

			GlobalResult::Ok(job_run::msg::create::ProxiedPort {
				// Match the port label generated in mm-config-version-prepare
				// and in api-matchmaker
				target_nomad_port_label: Some(util_mm::format_nomad_port_label(&port.label)),
				ingress_port: None,
				ingress_hostnames: vec![format!(
					"{}-{}.lobby.{}.{}",
					lobby_id,
					port.label,
					region.name_id,
					util::env::domain_job(),
				)],
				proxy_protocol: job_proxy_protocol,
				ssl_domain_mode: backend::job::SslDomainMode::ParentWildcard as i32,
			})
		})
		.collect::<GlobalResult<Vec<_>>>()?;

	msg!([ctx] job_run::msg::create(run_id) {
		run_id: Some(run_id.into()),
		region_id: Some(region_id.into()),
		parameters: vec![
			job_run::msg::create::Parameter {
				key: "image_artifact_url".into(),
				value: image_artifact_url.to_string(),
			},
			job_run::msg::create::Parameter {
				key: "namespace_id".into(),
				value: namespace_id.to_string(),
			},
			job_run::msg::create::Parameter {
				key: "namespace_name".into(),
				value: namespace.name_id.to_owned(),
			},
			job_run::msg::create::Parameter {
				key: "version_id".into(),
				value: version_id.to_string(),
			},
			job_run::msg::create::Parameter {
				key: "version_name".into(),
				value: version.display_name.to_owned(),
			},
			job_run::msg::create::Parameter {
				key: "lobby_group_id".into(),
				value: lobby_group_id.to_string(),
			},
			job_run::msg::create::Parameter {
				key: "lobby_group_name".into(),
				value: lobby_group.name_id.clone(),
			},
			job_run::msg::create::Parameter {
				key: "lobby_id".into(),
				value: lobby_id.to_string(),
			},
			job_run::msg::create::Parameter {
				key: "lobby_token".into(),
				value: lobby_token.to_owned(),
			},
			job_run::msg::create::Parameter {
				key: "region_id".into(),
				value: region_id.to_string(),
			},
			job_run::msg::create::Parameter {
				key: "region_name".into(),
				value: region.name_id.to_string(),
			},
			job_run::msg::create::Parameter {
				key: "max_players_normal".into(),
				value: lobby_group.max_players_normal.to_string(),
			},
			job_run::msg::create::Parameter {
				key: "max_players_direct".into(),
				value: lobby_group.max_players_direct.to_string(),
			},
			job_run::msg::create::Parameter {
				key: "max_players_party".into(),
				value: lobby_group.max_players_party.to_string(),
			},
		],
		job_spec_json: job_spec_json,
		proxied_ports: proxied_ports,
		..Default::default()
	})
	.await?;

	Ok(())
}

#[tracing::instrument]
async fn resolve_image_artifact_url(
	ctx: &OperationContext<mm::msg::lobby_create::Message>,
	build_id: Uuid,
	cdn_region: &backend::region::Region,
) -> GlobalResult<String> {
	let build_res = op!([ctx] build_get {
		build_ids: vec![build_id.into()],
	})
	.await?;
	let build = build_res.builds.first();
	let build = internal_unwrap!(build);
	let upload_id_proto = internal_unwrap!(build.upload_id);

	let upload_res = op!([ctx] upload_get {
		upload_ids: vec![*upload_id_proto],
	})
	.await?;
	let upload = internal_unwrap_owned!(upload_res.uploads.first());

	// Get provider
	let proto_provider = internal_unwrap_owned!(
		backend::upload::Provider::from_i32(upload.provider as i32),
		"invalid upload provider"
	);
	let provider = match proto_provider {
		backend::upload::Provider::Minio => s3_util::Provider::Minio,
		backend::upload::Provider::Backblaze => s3_util::Provider::Backblaze,
		backend::upload::Provider::Aws => s3_util::Provider::Aws,
	};

	match DELIVERY_METHOD {
		DeliveryMethod::Ats => {
			// TODO: Auto-generate password for this & encode in to infra/salt/salt/traffic_server/files/consul/traffic_server.hcl.j2
			// See tf/svc/traefik/main.tf
			// let http_auth = "job_run_image:XXXX";
			let http_auth: String = todo!("need to auto-generate password");

			// TODO: Unproxied storage endopint was removed. Replace with Nebula address. We can't
			// use Consul to resolve this though, since Consul is not installed on the edge nodes.
			// Pull the image from the CDN region instead of the default region for
			// faster boot times.
			let upload_id = internal_unwrap!(upload.upload_id).as_uuid();
			let addr = format!(
				"https://{auth}@cdn.{cdn_region}.{domain}/build/{upload_id}/image.tar",
				cdn_region = cdn_region.name_id,
				auth = http_auth,
				domain = util::env::domain_main(),
				upload_id = upload_id,
			);

			tracing::info!(%addr, "resolved artifact s3 url");

			Ok(addr)
		}
		DeliveryMethod::S3Direct => {
			let bucket = "bucket-build";
			let bucket_screaming = bucket.to_uppercase().replace('-', "_");

			// Build client
			let s3_client = s3_util::Client::from_env_opt(
				&bucket,
				s3_util::Provider::default()?,
				s3_util::EndpointKind::InternalResolved,
			)
			.await?;

			let upload_id = internal_unwrap!(upload.upload_id).as_uuid();
			let presigned_req = s3_client
				.get_object()
				.bucket(s3_client.bucket())
				.key(format!("{upload_id}/image.tar"))
				.presigned(
					s3_util::aws_sdk_s3::presigning::config::PresigningConfig::builder()
						.expires_in(std::time::Duration::from_secs(15 * 60))
						.build()?,
				)
				.await?;

			let addr = presigned_req.uri().clone();

			let addr_str = addr.to_string();
			tracing::info!(addr = %addr_str, "resolved artifact s3 presigned request");

			Ok(addr_str)
		}
	}
}<|MERGE_RESOLUTION|>--- conflicted
+++ resolved
@@ -559,16 +559,11 @@
 	.bind(opts.lobby_group.max_players_party as i64)
 	.bind(opts.creator_user_id)
 	.bind(opts.is_custom)
-<<<<<<< HEAD
 	.bind(
 		opts.publicity
 			.unwrap_or(backend::matchmaker::lobby::Publicity::Public) as i32 as i64,
 	)
-	.execute(&mut *tx)
-=======
-	.bind(opts.publicity.map(|p| p as i32 as i64))
 	.execute(&mut **tx)
->>>>>>> dfd1118d
 	.await?;
 
 	Ok(())
