--- conflicted
+++ resolved
@@ -38,16 +38,11 @@
 /// Prefixing this port ensure that the user defined port names don't interfere
 /// with other ports.
 pub fn format_nomad_port_label(port_label: &str) -> String {
-<<<<<<< HEAD
-	format!("game-{port_label}")
+	let snake_port_label = heck::SnakeCase::to_snake_case(port_label);
+	format!("game_{snake_port_label}")
 }
 
 pub const RUNC_SETUP_CPU: i32 = 50;
 pub const RUNC_SETUP_MEMORY: i32 = 32;
 pub const RUNC_CLEANUP_CPU: i32 = 50;
-pub const RUNC_CLEANUP_MEMORY: i32 = 32;
-=======
-	let snake_port_label = heck::SnakeCase::to_snake_case(port_label);
-	format!("game_{snake_port_label}")
-}
->>>>>>> 523b5ff0
+pub const RUNC_CLEANUP_MEMORY: i32 = 32;