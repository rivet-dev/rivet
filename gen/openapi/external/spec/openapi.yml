--- conflicted
+++ resolved
@@ -11405,28 +11405,7 @@
         group_id:
           type: string
           format: uuid
-<<<<<<< HEAD
-        max_players_normal:
-          type: integer
-        max_players_direct:
-          type: integer
-        max_players_party:
-          type: integer
-        total_player_count:
-          type: integer
-        state: {}
-      required:
-        - region_id
-        - game_mode_id
-        - lobby_id
-        - max_players_normal
-        - max_players_direct
-        - max_players_party
-        - total_player_count
-    MatchmakerGameModeInfo:
-=======
     GroupCreateInviteRequest:
->>>>>>> dfd1118d
       type: object
       properties:
         ttl:
@@ -11980,6 +11959,7 @@
           type: integer
         total_player_count:
           type: integer
+        state: {}
       required:
         - region_id
         - game_mode_id
