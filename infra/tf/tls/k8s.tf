--- conflicted
+++ resolved
@@ -7,19 +7,11 @@
 }
 
 # Must be created in every namespace it is used in
-<<<<<<< HEAD
-resource "kubernetes_secret" "ingress_tls_cert" {
-	for_each = toset([
-		for x in kubernetes_namespace.infra:
-		x.metadata.0.name
-	])
-=======
 # resource "kubernetes_secret" "ingress_tls_cert" {
 # 	for_each = toset([
-# 		for x in [kubernetes_namespace.infra]:
+# 		for x in kubernetes_namespace.infra:
 # 		x.metadata.0.name
 # 	])
->>>>>>> 02f18124
 
 # 	metadata {
 # 		name = "ingress-tls-cert"
@@ -28,19 +20,11 @@
 
 # 	type = "kubernetes.io/tls"
 
-<<<<<<< HEAD
-	data = {
-		"tls.crt" = cloudflare_origin_ca_certificate.rivet_gg.certificate
-		"tls.key" = tls_private_key.cf_origin_rivet_gg.private_key_pem
-	}
-}
-=======
-# 	data = {
-# 		"tls.crt" = data.terraform_remote_state.tls.outputs.tls_cert_cloudflare_rivet_gg.cert_pem
-# 		"tls.key" = data.terraform_remote_state.tls.outputs.tls_cert_cloudflare_rivet_gg.key_pem
-# 	}
+	# data = {
+	# 	"tls.crt" = cloudflare_origin_ca_certificate.rivet_gg.certificate
+	# 	"tls.key" = tls_private_key.cf_origin_rivet_gg.private_key_pem
+	# }
 # }
->>>>>>> 02f18124
 
 # resource "kubernetes_secret" "ingress_tls_ca_cert" {
 # 	metadata {
@@ -48,14 +32,8 @@
 # 		namespace = kubernetes_namespace.infra["traefik"].metadata.0.name
 # 	}
 
-<<<<<<< HEAD
-	data = {
-		"tls.ca" = local.cloudflare_ca_cert
-	}
-}
-=======
 # 	data = {
-# 		"tls.ca" = data.terraform_remote_state.tls.outputs.tls_cert_cloudflare_ca
+# 		"tls.ca" = local.cloudflare_ca_cert
 # 	}
 # }
 
@@ -76,5 +54,4 @@
 # 		"tls.crt" = data.terraform_remote_state.tls.outputs.tls_cert_locally_signed_tunnel_server.cert_pem
 # 		"tls.key" = data.terraform_remote_state.tls.outputs.tls_cert_locally_signed_tunnel_server.key_pem
 # 	}
-# } 
->>>>>>> 02f18124
+# } 