# Changelog

All notable changes to this project will be documented in this file.

The format is based on [Keep a Changelog](https://keepachangelog.com/en/1.1.0/),
and this project adheres to [Semantic Versioning](https://semver.org/spec/v2.0.0.html).

## [Unreleased]

### Added

<<<<<<< HEAD
-  **Bolt** Timeout for tests
-  **Bolt** New summary view of test progress
-  **Bolt** `config show` command
-  **Dev** Bolt automatically builds with Nix shell
-  **Infra** Autoscale non-singleton services based on CPU & memory
-  **Infra** Dynamically provisioned core cluster using Karpenter
-  **Infra** Support for running ClickHouse on ClickHouse Cloud
-  **Infra** Support for running CockroachDB on Cockroach Cloud
-  **Infra** Support for running Redis on AWS ElastiCache & MemoryDB
-  **Infra** Dual-stack CNI configuration for game containers

### Changed

-  **Infra** Moved default API routes from `{service}.api.rivet.gg/v1` to `api.rivet.gg/{service}`
-  **Infra** Removed version flat from API request paths
-  **Bolt** Tests are built in batch and binaries are ran in parallel in order to speed up test times
-  **Bolt** Run tests inside of Kubernetes pod inside cluster, removing the need for port forwarding for tests
-  **Bolt** Remove `disable_cargo_workspace` flag since it is seldom used
-  **Bolt** Remove  `skip_dependencies`, `force_build`, and `skip_generate` on `bolt up` and `bolt test` commands that are no longer relevant
-  **api-route** Split up routes in to `/traefik/config/core` and `/traefik/config/game-guard`
-  **Imagor** CORS now mirror the default CORS configured for S3
-  **Dev** `git lfs install` automatically runs in `shellHook`
-  **Dev** Removed `setup.sh` in lieu of `shellHook`
-  Replaced `cdn.rivet.gg` domains with presigned requests directly to the S3 provider
-  **api-matchmaker** Gracefully disable automatic region selection when coords not obtainable
-  **Infra** Disabling DNS uses `X-Forwarded-For` header for the client IP
-  **Infra** Pool connections are now created in parallel for faster tests & service start times
-  **Infra** Connections from edge <-> core services are now done over mTLS with Treafik instead of cloudflared
-  **Infra** ClickHouse database connections now use TLS
-  **Infra** CockroachDB database connections now use TLS
-  **Infra** Redis database connections now use TLS
-  **Infra** Redis now uses Redis Cluster for everything
-  **Infra** Cloudflare certificate authority from DigitCert to Lets Encrypt

### Fixed

-  `LC_ALL: cannot change locale` error from glibc
-  **Dev** Bolt uses `write_if_different` for auto-generated files to prevent cache purging
=======
-   **Infra** Prewarm the Traffic Server cache when a game version is published for faster cold start times on the first booted lobby in each region

### Fixed

-   `prm-job` configuration now gets applied correctly again
>>>>>>> 8843d61e

## [23.1.0-rc4] - 2023-09-02

### Changed

-   Revert Fern TypeScript generator to 0.5.6 to fix bundled export

## [23.1.0-rc3] - 2023-09-02

### Changed

-   Don't publish internal Fern package on tag to prevent duplicate pushes

## [23.1.0-rc2] - 2023-09-02

### Changed

-   Update to Fern 0.15.0-rc7
-   Update Fern TypeScript, Java, and Go generators

## [23.1.0-rc1] - 2023-09-02

### Added

-   **Matchmaker** Support custom lobbies
-   **Matchmaker** Support lobby state
-   **Matchmaker** Support external verification
-   **Library** Support Java library
-   **Library** Support Go library
-   **Cloud** Support multipart uploads for builds
-   **Infra** Support configuring multiple S3 providers
-   **Infra** Support multipart uploads
-   **Infra** Replace Promtail-based log shipping with native Loki Docker driver
-   **Infra** Local Traefik Cloudflare proxy daemon for connecting to Cloudflare Access services
-   **Infra** Upload service builds to default S3 provider instead of hardcoded bucket
-   **Infra** Enable Apache Traffic Server pull-through cache for Docker builds
-   **Bolt** Support for connecting to Redis databases with `bolt redis sh`
-   **Bolt** Confirmation before running any command in the production namespace
-   **Bolt** `--start-at` flag for all infra commands
-   **Bolt** Explicit database dependencies in services to reduce excess database pools

### Changed

-   **Infra** Update CNI plugins to 1.3.0
-   **Infra** Update ClickHouse to 23.7.2.25
-   **Infra** Update Cockroach to 23.1.7
-   **Infra** Update Consul Exporter to 1.9.0
-   **Infra** Update Consul to 1.16.0
-   **Infra** Update Imagor to 1.4.7
-   **Infra** Update NATS server to 2.9.20
-   **Infra** Update Node Exporter server to 1.6.0
-   **Infra** Update Nomad to 1.6.0
-   **Infra** Update Prometheus server to 2.46.0
-   **Infra** Update Redis Exporter to 1.52.0
-   **Infra** Update Redis to 7.0.12
-   **Infra** Update Treafik to 2.10.4
-   **Bolt** PostHog events are now captured in a background task
-   **Bolt** Auto-install rsync on Salt Master
-   **Bolt** Recursively add dependencies from overridden services when using additional roots
-   **KV** Significantly rate limit of all endpoints

### Security

-   Resolve [RUSTSEC-2023-0044](https://rustsec.org/advisories/RUSTSEC-2023-0044)
-   Resolve [RUSTSEC-2022-0093](https://rustsec.org/advisories/RUSTSEC-2022-0093)
-   Resolve [RUSTSEC-2023-0053](https://rustsec.org/advisories/RUSTSEC-2023-0053)

### Fixed

-   **Portal** Skip captcha if no Turnstile key provided
-   **Infra** Missing dpenedency on mounting volumn before setting permissions of /var/\* for Cockroach, ClickHouse, Prometheus, and Traffic Server
-   **Chrip** Empty message parameters now have placeholder so NATS doesn't throw an error
-   **Chrip** Messages with no parameters no longer have a trailing dot
-   **Bolt** Correctly resolve project root when building services natively
-   **Bolt** Correctly determine executable path for `ExecServiceDriver::UploadedBinaryArtifact` with different Cargo names<|MERGE_RESOLUTION|>--- conflicted
+++ resolved
@@ -9,7 +9,6 @@
 
 ### Added
 
-<<<<<<< HEAD
 -  **Bolt** Timeout for tests
 -  **Bolt** New summary view of test progress
 -  **Bolt** `config show` command
@@ -20,6 +19,7 @@
 -  **Infra** Support for running CockroachDB on Cockroach Cloud
 -  **Infra** Support for running Redis on AWS ElastiCache & MemoryDB
 -  **Infra** Dual-stack CNI configuration for game containers
+-  **Infra** Prewarm the Traffic Server cache when a game version is published for faster cold start times on the first booted lobby in each region
 
 ### Changed
 
@@ -48,13 +48,6 @@
 
 -  `LC_ALL: cannot change locale` error from glibc
 -  **Dev** Bolt uses `write_if_different` for auto-generated files to prevent cache purging
-=======
--   **Infra** Prewarm the Traffic Server cache when a game version is published for faster cold start times on the first booted lobby in each region
-
-### Fixed
-
--   `prm-job` configuration now gets applied correctly again
->>>>>>> 8843d61e
 
 ## [23.1.0-rc4] - 2023-09-02
 
